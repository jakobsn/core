package hub

import (
	"crypto/ecdsa"
	"fmt"
	"net"
	"sync"
	"time"

	"github.com/pkg/errors"
	"go.uber.org/zap"

	log "github.com/noxiouz/zapctx/ctxlog"
	"github.com/pborman/uuid"
	pb "github.com/sonm-io/core/proto"

	"golang.org/x/net/context"
	"google.golang.org/grpc"
	"google.golang.org/grpc/codes"
	"google.golang.org/grpc/status"

	"github.com/ethereum/go-ethereum/crypto"
	frd "github.com/sonm-io/core/fusrodah/hub"

	"github.com/sonm-io/core/util"
	"io"
)

// Hub collects miners, send them orders to spawn containers, etc.
type Hub struct {
	ctx           context.Context
	grpcEndpoint  string
	externalGrpc  *grpc.Server
	endpoint      string
	minerListener net.Listener
	ethKey        *ecdsa.PrivateKey

	mu     sync.Mutex
	miners map[string]*MinerCtx

	// TODO: rediscover jobs if Miner disconnected
	// TODO: store this data in some Storage interface
	tasksmu sync.Mutex
	tasks   map[string]string

	wg        sync.WaitGroup
	startTime time.Time
	publicIP  string
	localIP   string
}

// Ping should be used as Healthcheck for Hub
func (h *Hub) Ping(ctx context.Context, _ *pb.PingRequest) (*pb.PingReply, error) {
	log.G(h.ctx).Info("handling Ping request")
	return &pb.PingReply{}, nil
}

// Status returns internal hub statistic
func (h *Hub) Status(ctx context.Context, _ *pb.HubStatusRequest) (*pb.HubStatusReply, error) {
	h.mu.Lock()
	minersCount := len(h.miners)
	h.mu.Unlock()

	uptime := time.Now().Unix() - h.startTime.Unix()

	reply := &pb.HubStatusReply{
		MinerCount: uint64(minersCount),
		PublicIP:   h.publicIP + h.endpoint,
		LocalIP:    h.localIP + h.endpoint,
		Uptime:     uint64(uptime),
	}

	return reply, nil
}

// List returns attached miners
func (h *Hub) List(ctx context.Context, request *pb.ListRequest) (*pb.ListReply, error) {
	log.G(h.ctx).Info("handling List request")
	var info = make(map[string]*pb.ListReply_ListValue)
	h.mu.Lock()
	for k := range h.miners {
		info[k] = new(pb.ListReply_ListValue)
	}
	h.mu.Unlock()

	h.tasksmu.Lock()
	for k, v := range h.tasks {
		lr, ok := info[v]
		if ok {
			lr.Values = append(lr.Values, k)
			info[v] = lr
		}
	}
	h.tasksmu.Unlock()
	return &pb.ListReply{Info: info}, nil
}

// Info returns aggregated runtime statistics for all connected miners.
func (h *Hub) Info(ctx context.Context, request *pb.HubInfoRequest) (*pb.InfoReply, error) {
	log.G(h.ctx).Info("handling Info request", zap.Any("req", request))
	client, ok := h.getMinerByID(request.Miner)
	if !ok {
		return nil, status.Errorf(codes.NotFound, "no such miner")
	}

	resp, err := client.Client.Info(ctx, &pb.MinerInfoRequest{})
	if err != nil {
		return nil, status.Errorf(codes.Internal, "failed to fetch info: %v", err)
	}

	return resp, nil
}

// StartTask schedules the Task on some miner
func (h *Hub) StartTask(ctx context.Context, request *pb.HubStartTaskRequest) (*pb.HubStartTaskReply, error) {
	log.G(h.ctx).Info("handling StartTask request", zap.Any("req", request))
	miner := request.Miner
	mincli, ok := h.getMinerByID(miner)
	if !ok {
		return nil, status.Errorf(codes.NotFound, "no such miner %s", miner)
	}

	taskID := uuid.New()
	var startRequest = &pb.MinerStartRequest{
		Id:            taskID,
		Registry:      request.Registry,
		Image:         request.Image,
		Auth:          request.Auth,
		PublicKeyData: request.PublicKeyData,
		// TODO: Fill restart policy and resources fields.
	}

	resp, err := mincli.Client.Start(ctx, startRequest)
	if err != nil {
		return nil, status.Errorf(codes.Internal, "failed to start %v", err)
	}

	h.setMinerTaskID(miner, taskID)

	var reply = pb.HubStartTaskReply{
		Id: taskID,
	}

	for k, v := range resp.Ports {
		reply.Endpoint = append(reply.Endpoint, fmt.Sprintf("%s->%s:%s", k, v.IP, v.Port))
	}

	return &reply, nil
}

// StopTask sends termination request to a miner handling the task
func (h *Hub) StopTask(ctx context.Context, request *pb.StopTaskRequest) (*pb.StopTaskReply, error) {
	log.G(h.ctx).Info("handling StopTask request", zap.Any("req", request))
	taskID := request.Id
	minerID, ok := h.getMinerByTaskID(taskID)
	if !ok {
		return nil, status.Errorf(codes.NotFound, "no such task %s", taskID)
	}

	mincli, ok := h.getMinerByID(minerID)
	if !ok {
		return nil, status.Errorf(codes.NotFound, "no miner with task %s", minerID)
	}

	stoprequest := &pb.StopTaskRequest{Id: taskID}
	_, err := mincli.Client.Stop(ctx, stoprequest)
	if err != nil {
		return nil, status.Errorf(codes.NotFound, "failed to stop the task %s", taskID)
	}

	h.deleteTaskByID(taskID)

	return &pb.StopTaskReply{}, nil
}

func (h *Hub) MinerStatus(ctx context.Context, request *pb.HubStatusMapRequest) (*pb.StatusMapReply, error) {
	log.G(h.ctx).Info("handling MinerStatus request", zap.Any("req", request))

	miner := request.Miner
	mincli, ok := h.getMinerByID(miner)
	if !ok {
		log.G(ctx).Error("miner not found", zap.String("miner", miner))
		return nil, status.Errorf(codes.NotFound, "no such miner %s", miner)
	}

	mincli.status_mu.Lock()
	reply := pb.StatusMapReply{Statuses: mincli.status_map}
	mincli.status_mu.Unlock()
	return &reply, nil
}

func (h *Hub) TaskStatus(ctx context.Context, request *pb.TaskStatusRequest) (*pb.TaskStatusReply, error) {
	log.G(h.ctx).Info("handling TaskStatus request", zap.Any("req", request))
	taskID := request.Id
	minerID, ok := h.getMinerByTaskID(taskID)
	if !ok {
		return nil, status.Errorf(codes.NotFound, "no such task %s", taskID)
	}

	mincli, ok := h.getMinerByID(minerID)
	if !ok {
		return nil, status.Errorf(codes.NotFound, "no miner %s for task %s", minerID, taskID)
	}

	req := &pb.TaskStatusRequest{Id: taskID}
	reply, err := mincli.Client.TaskDetails(ctx, req)
	if err != nil {
		return nil, status.Errorf(codes.NotFound, "no status report for task %s", taskID)
	}

	return reply, nil
}

func (h *Hub) TaskLogs(request *pb.TaskLogsRequest, server pb.Hub_TaskLogsServer) error {
	minerID, ok := h.getMinerByTaskID(request.Id)
	if !ok {
		return status.Errorf(codes.NotFound, "no such task %s", request.Id)
	}

	mincli, ok := h.getMinerByID(minerID)
	if !ok {
		return status.Errorf(codes.NotFound, "no miner %s for task %s", minerID, request.Id)
	}

	client, err := mincli.Client.TaskLogs(server.Context(), request)
	if err != nil {
		return err
	}
	for {
		chunk, err := client.Recv()
		if err == io.EOF {
			return nil
		}
		if err != nil {
			return err
		}
		server.Send(chunk)
	}
}

// New returns new Hub
// TODO: Create logger outside and attach to the context.
func New(ctx context.Context, cfg *HubConfig) (*Hub, error) {
	ethKey, err := crypto.HexToECDSA(cfg.Eth.PrivateKey)
	if err != nil {
		return nil, errors.Wrap(err, "malformed ethereum private key")
	}

	// TODO: add secure mechanism
	grpcServer := grpc.NewServer()
	h := &Hub{
		ctx:          ctx,
		externalGrpc: grpcServer,

		tasks:  make(map[string]string),
		miners: make(map[string]*MinerCtx),

		grpcEndpoint: cfg.Monitoring.Endpoint,
		endpoint:     cfg.Endpoint,
		ethKey:       ethKey,
	}
	pb.RegisterHubServer(grpcServer, h)
	return h, nil
}

// Serve starts handling incoming API gRPC request and communicates
// with miners
func (h *Hub) Serve() error {
<<<<<<< HEAD
	h.startTime = time.Now()

	h.localIP = util.GetLocalIP()
=======
>>>>>>> 7a0c824a
	ip, err := util.GetPublicIP()
	if err != nil {
		return err
	}

	h.publicIP = ip.String()
	srv, err := frd.NewServer(h.ethKey, h.publicIP+h.endpoint)
	if err != nil {
		return err
	}
	err = srv.Start()
	if err != nil {
		return err
	}
	srv.Serve()

	listener, err := net.Listen("tcp", h.endpoint)

	if err != nil {
		log.G(h.ctx).Error("failed to listen", zap.String("address", h.endpoint), zap.Error(err))
		return err
	}
	log.G(h.ctx).Info("listening for connections from Miners", zap.Stringer("address", listener.Addr()))

	grpcL, err := net.Listen("tcp", h.grpcEndpoint)
	if err != nil {
		log.G(h.ctx).Error("failed to listen",
			zap.String("address", h.grpcEndpoint), zap.Error(err))
		listener.Close()
		return err
	}
	log.G(h.ctx).Info("listening for gRPC API connections", zap.Stringer("address", grpcL.Addr()))
	// TODO: fix this possible race: Close before Serve
	h.minerListener = listener

	h.wg.Add(1)
	go func() {
		defer h.wg.Done()
		h.externalGrpc.Serve(grpcL)
	}()

	h.wg.Add(1)
	go func() {
		defer h.wg.Done()
		for {
			conn, err := h.minerListener.Accept()
			if err != nil {
				return
			}
			go h.handleInterconnect(h.ctx, conn)
		}
	}()
	h.wg.Wait()

	return nil
}

// Close disposes all resources attached to the Hub
func (h *Hub) Close() {
	h.externalGrpc.Stop()
	h.minerListener.Close()
	h.wg.Wait()
}

func (h *Hub) handleInterconnect(ctx context.Context, conn net.Conn) {
	defer conn.Close()
	log.G(ctx).Info("miner connected", zap.Stringer("remote", conn.RemoteAddr()))

	miner, err := createMinerCtx(ctx, conn)
	if err != nil {
		return
	}

	h.mu.Lock()
	h.miners[conn.RemoteAddr().String()] = miner
	h.mu.Unlock()

	go func() {
		miner.pollStatuses()
		miner.Close()
	}()
	miner.ping()
	miner.Close()

	h.mu.Lock()
	delete(h.miners, conn.RemoteAddr().String())
	h.mu.Unlock()
}

func (h *Hub) getMinerByID(minerID string) (*MinerCtx, bool) {
	h.mu.Lock()
	defer h.mu.Unlock()
	m, ok := h.miners[minerID]
	return m, ok
}

func (h *Hub) getMinerByTaskID(taskID string) (string, bool) {
	h.tasksmu.Lock()
	defer h.tasksmu.Unlock()
	miner, ok := h.tasks[taskID]
	return miner, ok
}

func (h *Hub) setMinerTaskID(minerID, taskID string) {
	h.tasksmu.Lock()
	defer h.tasksmu.Unlock()
	h.tasks[taskID] = minerID
}

func (h *Hub) deleteTaskByID(taskID string) {
	h.tasksmu.Lock()
	defer h.tasksmu.Unlock()
	delete(h.tasks, taskID)
}<|MERGE_RESOLUTION|>--- conflicted
+++ resolved
@@ -3,6 +3,7 @@
 import (
 	"crypto/ecdsa"
 	"fmt"
+	"io"
 	"net"
 	"sync"
 	"time"
@@ -23,7 +24,6 @@
 	frd "github.com/sonm-io/core/fusrodah/hub"
 
 	"github.com/sonm-io/core/util"
-	"io"
 )
 
 // Hub collects miners, send them orders to spawn containers, etc.
@@ -266,12 +266,9 @@
 // Serve starts handling incoming API gRPC request and communicates
 // with miners
 func (h *Hub) Serve() error {
-<<<<<<< HEAD
 	h.startTime = time.Now()
 
 	h.localIP = util.GetLocalIP()
-=======
->>>>>>> 7a0c824a
 	ip, err := util.GetPublicIP()
 	if err != nil {
 		return err
